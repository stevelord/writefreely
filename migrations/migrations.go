/*
 * Copyright © 2019 A Bunch Tell LLC.
 *
 * This file is part of WriteFreely.
 *
 * WriteFreely is free software: you can redistribute it and/or modify
 * it under the terms of the GNU Affero General Public License, included
 * in the LICENSE file in this source code package.
 */

// Package migrations contains database migrations for WriteFreely
package migrations

import (
	"database/sql"
	"github.com/writeas/web-core/log"
)

// TODO: refactor to use the datastore struct from writefreely pkg
type datastore struct {
	*sql.DB
	driverName string
}

func NewDatastore(db *sql.DB, dn string) *datastore {
	return &datastore{db, dn}
}

// TODO: use these consts from writefreely pkg
const (
	driverMySQL  = "mysql"
	driverSQLite = "sqlite3"
)

type Migration interface {
	Description() string
	Migrate(db *datastore) error
}

type migration struct {
	description string
	migrate     func(db *datastore) error
}

func New(d string, fn func(db *datastore) error) Migration {
	return &migration{d, fn}
}

func (m *migration) Description() string {
	return m.description
}

func (m *migration) Migrate(db *datastore) error {
	return m.migrate(db)
}

var migrations = []Migration{
	New("support user invites", supportUserInvites), // -> V1 (v0.8.0)
}
<<<<<<< HEAD
=======

// CurrentVer returns the current migration version the application is on
func CurrentVer() int {
	return len(migrations)
}

func SetInitialMigrations(db *datastore) error {
	_, err := db.Exec("INSERT INTO appmigrations (version, migrated, result) VALUES (?, "+db.now()+", ?)", CurrentVer(), "")
	if err != nil {
		return err
	}
	return nil
}
>>>>>>> 9c6e7eda

func Migrate(db *datastore) error {
	var version int
	var err error
	if db.tableExists("appmigrations") {
		err = db.QueryRow("SELECT MAX(version) FROM appmigrations").Scan(&version)
	} else {
		log.Info("Initializing appmigrations table...")
		version = 0
		_, err = db.Exec(`CREATE TABLE appmigrations (
			version ` + db.typeInt() + ` NOT NULL,
			migrated ` + db.typeDateTime() + ` NOT NULL,
			result ` + db.typeText() + ` NOT NULL
		) ` + db.engine() + `;`)
		if err != nil {
			return err
		}
	}

	if len(migrations[version:]) > 0 {
		for i, m := range migrations[version:] {
			curVer := version + i + 1
			log.Info("Migrating to V%d: %s", curVer, m.Description())
			err = m.Migrate(db)
			if err != nil {
				return err
			}

			// Update migrations table
			_, err = db.Exec("INSERT INTO appmigrations (version, migrated, result) VALUES (?, "+db.now()+", ?)", curVer, "")
			if err != nil {
				return err
			}
		}
	} else {
		log.Info("Database up-to-date. No migrations to run.")
	}

	return nil
}

func (db *datastore) tableExists(t string) bool {
	var dummy string
	var err error
	if db.driverName == driverSQLite {
		err = db.QueryRow("SELECT name FROM sqlite_master WHERE type = 'table' AND name = ?", t).Scan(&dummy)
	} else {
		err = db.QueryRow("SHOW TABLES LIKE '" + t + "'").Scan(&dummy)
	}
	switch {
	case err == sql.ErrNoRows:
		return false
	case err != nil:
		log.Error("Couldn't SHOW TABLES: %v", err)
		return false
	}

	return true
}<|MERGE_RESOLUTION|>--- conflicted
+++ resolved
@@ -57,8 +57,6 @@
 var migrations = []Migration{
 	New("support user invites", supportUserInvites), // -> V1 (v0.8.0)
 }
-<<<<<<< HEAD
-=======
 
 // CurrentVer returns the current migration version the application is on
 func CurrentVer() int {
@@ -72,7 +70,6 @@
 	}
 	return nil
 }
->>>>>>> 9c6e7eda
 
 func Migrate(db *datastore) error {
 	var version int
